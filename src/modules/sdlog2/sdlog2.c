--- conflicted
+++ resolved
@@ -306,11 +306,7 @@
 		fprintf(stderr, "%s\n", reason);
 	}
 
-<<<<<<< HEAD
-	warnx("usage: sdlog2 {start|stop|status} [-r <log rate>] [-b <buffer size>] -e -a -t -x\n"
-=======
-	errx(1, "usage: sdlog2 {start|stop|status|on|off} [-r <log rate>] [-b <buffer size>] -e -a -t -x\n"
->>>>>>> c06ba047
+	warnx("usage: sdlog2 {start|stop|status|on|off} [-r <log rate>] [-b <buffer size>] -e -a -t -x\n"
 		 "\t-r\tLog rate in Hz, 0 means unlimited rate\n"
 		 "\t-b\tLog buffer size in KiB, default is 8\n"
 		 "\t-e\tEnable logging by default (if not, can be started by command)\n"
