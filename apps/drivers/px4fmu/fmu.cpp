--- conflicted
+++ resolved
@@ -74,7 +74,6 @@
 	enum Mode {
 		MODE_2PWM,
 		MODE_4PWM,
-		MODE_HIL_8PWM,
 		MODE_NONE
 	};
 	PX4FMU();
@@ -270,12 +269,6 @@
 		_update_rate = 50;	/* default output rate */
 		break;
 
-	case MODE_HIL_8PWM:
-		debug("MODE_HIL_8PWM");
-		/* do not actually start a pwm device */
-		_update_rate = 50;	/* default output rate */
-		break;
-
 	case MODE_NONE:
 		debug("MODE_NONE");
 		/* disable servo outputs and set a very low update rate */
@@ -328,26 +321,7 @@
 	fds[1].fd = _t_armed;
 	fds[1].events = POLLIN;
 
-	unsigned num_outputs;
-
-	/* select the number of (real or virtual) outputs */
-	switch (_mode) {
-	case MODE_2PWM:
-		num_outputs = 2;
-		break;
-
-	case MODE_4PWM:
-		num_outputs = 4;
-		break;
-
-	case MODE_HIL_8PWM:
-		num_outputs = 8;
-		break;
-
-	case MODE_NONE:
-		num_outputs = 0;
-		break;
-	}
+	unsigned num_outputs = (_mode == MODE_2PWM) ? 2 : 4;
 
 	log("starting");
 
@@ -360,11 +334,7 @@
 			if (update_rate_in_ms < 2)
 				update_rate_in_ms = 2;
 			orb_set_interval(_t_actuators, update_rate_in_ms);
-
-			if (_mode != MODE_HIL_8PWM) {
-				/* do not attempt to set servos in HIL mode */
-				up_pwm_servo_set_rate(_update_rate);
-			}
+			up_pwm_servo_set_rate(_update_rate);
 			_current_update_rate = _update_rate;
 		}
 
@@ -397,11 +367,7 @@
 					outputs.output[i] = 1500 + (600 * outputs.output[i]);
 
 					/* output to the servo */
-					if (_mode != MODE_HIL_8PWM) {
-						/* do not attempt to set servos in HIL mode */
-						up_pwm_servo_set(i, outputs.output[i]);
-					}
-					
+					up_pwm_servo_set(i, outputs.output[i]);
 				}
 
 				/* and publish for anyone that cares to see */
@@ -417,14 +383,7 @@
 			orb_copy(ORB_ID(actuator_armed), _t_armed, &aa);
 
 			/* update PWM servo armed status */
-
-			/*
-			 * armed  = system wants to fly
-			 * locked = there is a low-level safety lock
-			 *          in place, such as in hardware-in-the-loop
-			 *          simulation setups.
-			 */
-			up_pwm_servo_arm(aa.armed && !aa.lockdown);
+			up_pwm_servo_arm(aa.armed);
 		}
 	}
 
@@ -460,11 +419,7 @@
 {
 	int ret;
 
-<<<<<<< HEAD
-	// XXX disable debug output, users got confused
-=======
 	// XXX disabled, confusing users
->>>>>>> ee5abb07
 	//debug("ioctl 0x%04x 0x%08x", cmd, arg);
 
 	/* try it as a GPIO ioctl first */
@@ -477,11 +432,6 @@
 	case MODE_2PWM:
 	case MODE_4PWM:
 		ret = pwm_ioctl(filp, cmd, arg);
-		break;
-	case MODE_HIL_8PWM:
-		/* do nothing */
-		debug("loading mixer for virtual HIL device");
-		ret = 0;
 		break;
 	default:
 		debug("not in a PWM mode");
@@ -756,7 +706,6 @@
 	PORT_GPIO_AND_SERIAL,
 	PORT_PWM_AND_SERIAL,
 	PORT_PWM_AND_GPIO,
-	PORT_HIL_PWM
 };
 
 PortMode g_port_mode;
@@ -804,11 +753,6 @@
 	case PORT_PWM_AND_GPIO:
 		/* select 2-pin PWM mode */
 		servo_mode = PX4FMU::MODE_2PWM;
-		break;
-
-	case PORT_HIL_PWM:
-		/* virtual PWM mode */
-		servo_mode = PX4FMU::MODE_HIL_8PWM;
 		break;
 	}
 
@@ -939,14 +883,11 @@
 
 		} else if (!strcmp(argv[i], "mode_pwm_gpio")) {
 			new_mode = PORT_PWM_AND_GPIO;
-
-		} else if (!strcmp(argv[i], "mode_hil_pwm")) {
-			new_mode = PORT_HIL_PWM;
 		}
 
 		/* look for the optional pwm update rate for the supported modes */
 		if (strcmp(argv[i], "-u") == 0 || strcmp(argv[i], "--update-rate") == 0) {
-			if (new_mode == PORT_FULL_PWM || new_mode == PORT_PWM_AND_GPIO || PORT_HIL_PWM) {
+			if (new_mode == PORT_FULL_PWM || new_mode == PORT_PWM_AND_GPIO) {
 				if (argc > i + 1) {
 					pwm_update_rate_in_hz = atoi(argv[i + 1]);
 				} else {
@@ -972,7 +913,7 @@
 
 	/* test, etc. here */
 
-	fprintf(stderr, "FMU: unrecognized command, try:\n");
-	fprintf(stderr, "  mode_gpio, mode_serial, mode_pwm [-u pwm_update_rate_in_hz], mode_gpio_serial,\n  mode_pwm_serial, mode_pwm_gpio, mode_hil_pwm\n");
+	fprintf(stderr, "FMU: unrecognised command, try:\n");
+	fprintf(stderr, "  mode_gpio, mode_serial, mode_pwm [-u pwm_update_rate_in_hz], mode_gpio_serial, mode_pwm_serial, mode_pwm_gpio\n");
 	return -EINVAL;
 }